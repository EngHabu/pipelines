# Copyright 2018 Google LLC
#
# Licensed under the Apache License, Version 2.0 (the "License");
# you may not use this file except in compliance with the License.
# You may obtain a copy of the License at
#
#      http://www.apache.org/licenses/LICENSE-2.0
#
# Unless required by applicable law or agreed to in writing, software
# distributed under the License is distributed on an "AS IS" BASIS,
# WITHOUT WARRANTIES OR CONDITIONS OF ANY KIND, either express or implied.
# See the License for the specific language governing permissions and
# limitations under the License.

from setuptools import setup

NAME = 'kfp'
VERSION = '0.1.31'

REQUIRES = [
    'urllib3>=1.15,<1.25',  #Fixing the version conflict with the "requests" package
    'six >= 1.10',
    'certifi',
    'python-dateutil',
    'PyYAML',
    'google-cloud-storage>=1.13.0',
    'kubernetes>=8.0.0, <=9.0.0',
    'PyJWT>=1.6.4',
    'cryptography>=2.4.2',
    'google-auth>=1.6.1',
    'requests_toolbelt>=0.8.0',
    'cloudpickle',
    'kfp-server-api >= 0.1.18, <= 0.1.25',  #Update the upper version whenever a new version of the kfp-server-api package is released. Update the lower version when there is a breaking change in kfp-server-api.
    'argo-models == 2.2.1a',  #2.2.1a is equivalent to argo 2.2.1
    'jsonschema >= 3.0.1',
    'tabulate == 0.8.3',
    'click == 7.0',
    'Deprecated',
]

setup(
<<<<<<< HEAD
  name=NAME,
  version=VERSION,
  description='KubeFlow Pipelines SDK',
  author='google',
  install_requires=REQUIRES,
  packages=[
    'kfp',
    'kfp.compiler',
    'kfp.components',
    'kfp.dsl',
    'kfp.notebook',
    'flytekit==0.2.0',
    # 'kfp_experiment',
    # 'kfp_experiment.api',
    # 'kfp_experiment.models',
    # 'kfp_run',
    # 'kfp_run.api',
    # 'kfp_run.models',
  ],
  include_package_data=True,
  entry_points={
    'console_scripts': [
      'dsl-compile = kfp.compiler.main:main',
    ]
  }
)
=======
    name=NAME,
    version=VERSION,
    description='KubeFlow Pipelines SDK',
    author='google',
    install_requires=REQUIRES,
    packages=[
        'kfp',
        'kfp.cli',
        'kfp.compiler',
        'kfp.components',
        'kfp.components.structures',
        'kfp.components.structures.kubernetes',
        'kfp.containers',
        'kfp.dsl',
        'kfp.notebook',
    ],
    classifiers=[
        'Intended Audience :: Developers',
        'Intended Audience :: Education',
        'Intended Audience :: Science/Research',
        'License :: OSI Approved :: Apache Software License',
        'Programming Language :: Python :: 3',
        'Programming Language :: Python :: 3.5',
        'Programming Language :: Python :: 3.6',
        'Programming Language :: Python :: 3.7',
        'Topic :: Scientific/Engineering',
        'Topic :: Scientific/Engineering :: Artificial Intelligence',
        'Topic :: Software Development',
        'Topic :: Software Development :: Libraries',
        'Topic :: Software Development :: Libraries :: Python Modules',
    ],
    python_requires='>=3.5.3',
    include_package_data=True,
    entry_points={
        'console_scripts': [
            'dsl-compile = kfp.compiler.main:main', 'kfp=kfp.__main__:main'
        ]
    })
>>>>>>> ed285ce7
<|MERGE_RESOLUTION|>--- conflicted
+++ resolved
@@ -39,34 +39,6 @@
 ]
 
 setup(
-<<<<<<< HEAD
-  name=NAME,
-  version=VERSION,
-  description='KubeFlow Pipelines SDK',
-  author='google',
-  install_requires=REQUIRES,
-  packages=[
-    'kfp',
-    'kfp.compiler',
-    'kfp.components',
-    'kfp.dsl',
-    'kfp.notebook',
-    'flytekit==0.2.0',
-    # 'kfp_experiment',
-    # 'kfp_experiment.api',
-    # 'kfp_experiment.models',
-    # 'kfp_run',
-    # 'kfp_run.api',
-    # 'kfp_run.models',
-  ],
-  include_package_data=True,
-  entry_points={
-    'console_scripts': [
-      'dsl-compile = kfp.compiler.main:main',
-    ]
-  }
-)
-=======
     name=NAME,
     version=VERSION,
     description='KubeFlow Pipelines SDK',
@@ -82,6 +54,7 @@
         'kfp.containers',
         'kfp.dsl',
         'kfp.notebook',
+        'flytekit==0.2.0',
     ],
     classifiers=[
         'Intended Audience :: Developers',
@@ -104,5 +77,4 @@
         'console_scripts': [
             'dsl-compile = kfp.compiler.main:main', 'kfp=kfp.__main__:main'
         ]
-    })
->>>>>>> ed285ce7
+    })